--- conflicted
+++ resolved
@@ -54,19 +54,10 @@
 #[ink::contract]
 mod erc721 {
     use ink_storage::traits::SpreadAllocate;
-<<<<<<< HEAD
     use ink_storage::Mapping;
 
     use ink_prelude::vec::Vec;
     use scale::{Decode, Encode};
-=======
-    use ink_prelude::vec::Vec;
-    
-    use scale::{
-        Decode,
-        Encode,
-    };
->>>>>>> 92261970
 
     /// A token ID.
     pub type TokenId = u32;
@@ -80,15 +71,10 @@
         owned_tokens: Mapping<AccountId, Vec<TokenId>>,
         /// Mapping from owner to number of owned token.
         owned_tokens_count: Mapping<AccountId, u32>,
-<<<<<<< HEAD
         /// Token metadata
         token_data: Mapping<TokenId, NftData>,
         /// All tokens id
         all_tokens: Vec<TokenId>,
-=======
-        /// All tokens id
-        all_tokens: Vec<TokenId>, 
->>>>>>> 92261970
     }
 
     #[derive(Encode, Decode, Debug, PartialEq, Eq, Copy, Clone)]
@@ -198,10 +184,7 @@
             let caller = self.env().caller();
 
             self.add_token_to(&caller, id)?;
-<<<<<<< HEAD
             self.token_data.insert(2, &data);
-=======
->>>>>>> 92261970
             self.all_tokens.push(id);
             self.env().emit_event(Transfer {
                 from: Some(AccountId::from([0x0; 32])),
@@ -239,22 +222,6 @@
                 .map(|c| c - 1)
                 .ok_or(Error::CannotFetchValue)?;
             owned_tokens_count.insert(caller, &count);
-<<<<<<< HEAD
-
-            let mut tokens = owned_tokens.get(caller).ok_or(Error::CannotFetchValue)?;
-
-            let index = tokens
-                .iter()
-                .position(|token| *token == id)
-                .ok_or(Error::CannotFetchValue)?;
-            tokens.remove(index);
-            owned_tokens.insert(caller, &tokens);
-
-            let index = all_tokens
-                .iter()
-                .position(|token| *token == id)
-                .ok_or(Error::CannotFetchValue)?;
-=======
             
             let mut tokens = owned_tokens
                 .get(caller)
@@ -265,7 +232,6 @@
             owned_tokens.insert(caller, &tokens);
 
             let index = all_tokens.iter().position(|token| *token == id).ok_or(Error::CannotFetchValue)?;
->>>>>>> 92261970
             all_tokens.remove(index);
 
             token_owner.remove(id);
@@ -322,20 +288,11 @@
                 .ok_or(Error::CannotFetchValue)?;
             owned_tokens_count.insert(from, &count);
 
-<<<<<<< HEAD
-            let mut tokens = owned_tokens.get(from).ok_or(Error::CannotFetchValue)?;
-
-            let index = tokens
-                .iter()
-                .position(|token| *token == id)
-                .ok_or(Error::CannotFetchValue)?;
-=======
             let mut tokens = owned_tokens
                 .get(from)
                 .ok_or(Error::CannotFetchValue)?;
             
             let index = tokens.iter().position(|token| *token == id).ok_or(Error::CannotFetchValue)?;
->>>>>>> 92261970
             tokens.remove(index);
             owned_tokens.insert(from, &tokens);
 
@@ -364,13 +321,9 @@
             let count = owned_tokens_count.get(to).map(|c| c + 1).unwrap_or(1);
             owned_tokens_count.insert(to, &count);
 
-<<<<<<< HEAD
-            let mut tokens = owned_tokens.get(to).unwrap_or_default();
-=======
             let mut tokens = owned_tokens
                 .get(to)
                 .unwrap_or_default();
->>>>>>> 92261970
             tokens.push(id);
             owned_tokens.insert(to, &tokens);
 
@@ -419,19 +372,6 @@
 
         #[ink_lang::test]
         fn get_all_tokens_works() {
-<<<<<<< HEAD
-            let accounts = ink_env::test::default_accounts::<ink_env::DefaultEnvironment>();
-            // Create a new contract instance.
-            let mut erc721 = Erc721::new();
-            // no token exists
-            assert_eq!(erc721.get_all_tokens().len(), 0);
-            // Create tokens
-            assert_eq!(erc721.mint(1, NftData { poebat: None }), Ok(()));
-            assert_eq!(erc721.mint(2, NftData { poebat: None }), Ok(()));
-
-            ink_env::test::set_caller::<ink_env::DefaultEnvironment>(accounts.bob);
-            assert_eq!(erc721.mint(3, NftData { poebat: None }), Ok(()));
-=======
             let accounts =
                 ink_env::test::default_accounts::<ink_env::DefaultEnvironment>();
             // Create a new contract instance.
@@ -439,12 +379,11 @@
             // no token exists
             assert_eq!(erc721.get_all_tokens(), vec![]);
             // Create tokens
-            assert_eq!(erc721.mint(1), Ok(()));
-            assert_eq!(erc721.mint(2), Ok(()));
+            assert_eq!(erc721.mint(1, NftData{poebat: None}), Ok(()));
+            assert_eq!(erc721.mint(2, NftData{poebat: None}), Ok(()));
 
             ink_env::test::set_caller::<ink_env::DefaultEnvironment>(accounts.bob);
-            assert_eq!(erc721.mint(3), Ok(()));
->>>>>>> 92261970
+            assert_eq!(erc721.mint(3, NftData{poebat: None}), Ok(()));
 
             // exists 3 tokens
             assert_eq!(erc721.get_all_tokens(), vec![1, 2, 3]);
@@ -453,38 +392,22 @@
             assert_eq!(erc721.burn(2), Ok(()));
             // exists 2 tokens
             assert_eq!(erc721.get_all_tokens(), vec![1, 3]);
-<<<<<<< HEAD
-=======
-
->>>>>>> 92261970
         }
 
         #[ink_lang::test]
         fn tokens_of_owner_works() {
-<<<<<<< HEAD
-            let accounts = ink_env::test::default_accounts::<ink_env::DefaultEnvironment>();
-=======
             let accounts =
                 ink_env::test::default_accounts::<ink_env::DefaultEnvironment>();
->>>>>>> 92261970
             // Create a new contract instance.
             let mut erc721 = Erc721::new();
             // Token 1 does not exists.
             assert_eq!(erc721.owner_of(1), None);
             // Alice does not owns tokens.
-<<<<<<< HEAD
             assert_eq!(erc721.tokens_of_owner(accounts.alice).len(), 0);
             // Create tokens
             assert_eq!(erc721.mint(1, NftData { poebat: None }), Ok(()));
             assert_eq!(erc721.mint(2, NftData { poebat: None }), Ok(()));
             assert_eq!(erc721.mint(3, NftData { poebat: None }), Ok(()));
-=======
-            assert_eq!(erc721.tokens_of_owner(accounts.alice), vec![]);
-            // Create tokens
-            assert_eq!(erc721.mint(1), Ok(()));
-            assert_eq!(erc721.mint(2), Ok(()));
-            assert_eq!(erc721.mint(3), Ok(()));
->>>>>>> 92261970
             // Alice owns 1 token.
             assert_eq!(erc721.tokens_of_owner(accounts.alice), vec![1, 2, 3]);
         }
